/*
 * Copyright 2009 Jerome Glisse.
 * All Rights Reserved.
 *
 * Permission is hereby granted, free of charge, to any person obtaining a
 * copy of this software and associated documentation files (the
 * "Software"), to deal in the Software without restriction, including
 * without limitation the rights to use, copy, modify, merge, publish,
 * distribute, sub license, and/or sell copies of the Software, and to
 * permit persons to whom the Software is furnished to do so, subject to
 * the following conditions:
 *
 * THE SOFTWARE IS PROVIDED "AS IS", WITHOUT WARRANTY OF ANY KIND, EXPRESS OR
 * IMPLIED, INCLUDING BUT NOT LIMITED TO THE WARRANTIES OF MERCHANTABILITY,
 * FITNESS FOR A PARTICULAR PURPOSE AND NON-INFRINGEMENT. IN NO EVENT SHALL
 * THE COPYRIGHT HOLDERS, AUTHORS AND/OR ITS SUPPLIERS BE LIABLE FOR ANY CLAIM,
 * DAMAGES OR OTHER LIABILITY, WHETHER IN AN ACTION OF CONTRACT, TORT OR
 * OTHERWISE, ARISING FROM, OUT OF OR IN CONNECTION WITH THE SOFTWARE OR THE
 * USE OR OTHER DEALINGS IN THE SOFTWARE.
 *
 * The above copyright notice and this permission notice (including the
 * next paragraph) shall be included in all copies or substantial portions
 * of the Software.
 *
 */
/*
 * Authors:
 *    Jerome Glisse <glisse@freedesktop.org>
 *    Thomas Hellstrom <thomas-at-tungstengraphics-dot-com>
 *    Dave Airlie
 */
#include <linux/list.h>
#include <linux/slab.h>
#include <drm/drmP.h>
#include <drm/radeon_drm.h>
#include "radeon.h"
#include "radeon_trace.h"


int radeon_ttm_init(struct radeon_device *rdev);
void radeon_ttm_fini(struct radeon_device *rdev);
static void radeon_bo_clear_surface_reg(struct radeon_bo *bo);

/*
 * To exclude mutual BO access we rely on bo_reserve exclusion, as all
 * function are calling it.
 */

void radeon_bo_clear_va(struct radeon_bo *bo)
{
	struct radeon_bo_va *bo_va, *tmp;

	list_for_each_entry_safe(bo_va, tmp, &bo->va, bo_list) {
		/* remove from all vm address space */
<<<<<<< HEAD
		radeon_vm_bo_rmv(bo->rdev, bo_va->vm, bo);
=======
		radeon_vm_bo_rmv(bo->rdev, bo_va);
>>>>>>> 4a8e43fe
	}
}

static void radeon_ttm_bo_destroy(struct ttm_buffer_object *tbo)
{
	struct radeon_bo *bo;

	bo = container_of(tbo, struct radeon_bo, tbo);
	mutex_lock(&bo->rdev->gem.mutex);
	list_del_init(&bo->list);
	mutex_unlock(&bo->rdev->gem.mutex);
	radeon_bo_clear_surface_reg(bo);
	radeon_bo_clear_va(bo);
	drm_gem_object_release(&bo->gem_base);
	kfree(bo);
}

bool radeon_ttm_bo_is_radeon_bo(struct ttm_buffer_object *bo)
{
	if (bo->destroy == &radeon_ttm_bo_destroy)
		return true;
	return false;
}

void radeon_ttm_placement_from_domain(struct radeon_bo *rbo, u32 domain)
{
	u32 c = 0;

	rbo->placement.fpfn = 0;
	rbo->placement.lpfn = 0;
	rbo->placement.placement = rbo->placements;
	rbo->placement.busy_placement = rbo->placements;
	if (domain & RADEON_GEM_DOMAIN_VRAM)
		rbo->placements[c++] = TTM_PL_FLAG_WC | TTM_PL_FLAG_UNCACHED |
					TTM_PL_FLAG_VRAM;
	if (domain & RADEON_GEM_DOMAIN_GTT)
		rbo->placements[c++] = TTM_PL_MASK_CACHING | TTM_PL_FLAG_TT;
	if (domain & RADEON_GEM_DOMAIN_CPU)
		rbo->placements[c++] = TTM_PL_MASK_CACHING | TTM_PL_FLAG_SYSTEM;
	if (!c)
		rbo->placements[c++] = TTM_PL_MASK_CACHING | TTM_PL_FLAG_SYSTEM;
	rbo->placement.num_placement = c;
	rbo->placement.num_busy_placement = c;
}

int radeon_bo_create(struct radeon_device *rdev,
		     unsigned long size, int byte_align, bool kernel, u32 domain,
		     struct sg_table *sg, struct radeon_bo **bo_ptr)
{
	struct radeon_bo *bo;
	enum ttm_bo_type type;
	unsigned long page_align = roundup(byte_align, PAGE_SIZE) >> PAGE_SHIFT;
	unsigned long max_size = 0;
	size_t acc_size;
	int r;

	size = ALIGN(size, PAGE_SIZE);

	rdev->mman.bdev.dev_mapping = rdev->ddev->dev_mapping;
	if (kernel) {
		type = ttm_bo_type_kernel;
	} else if (sg) {
		type = ttm_bo_type_sg;
	} else {
		type = ttm_bo_type_device;
	}
	*bo_ptr = NULL;

	/* maximun bo size is the minimun btw visible vram and gtt size */
	max_size = min(rdev->mc.visible_vram_size, rdev->mc.gtt_size);
	if ((page_align << PAGE_SHIFT) >= max_size) {
		printk(KERN_WARNING "%s:%d alloc size %ldM bigger than %ldMb limit\n",
			__func__, __LINE__, page_align  >> (20 - PAGE_SHIFT), max_size >> 20);
		return -ENOMEM;
	}

	acc_size = ttm_bo_dma_acc_size(&rdev->mman.bdev, size,
				       sizeof(struct radeon_bo));

retry:
	bo = kzalloc(sizeof(struct radeon_bo), GFP_KERNEL);
	if (bo == NULL)
		return -ENOMEM;
	r = drm_gem_object_init(rdev->ddev, &bo->gem_base, size);
	if (unlikely(r)) {
		kfree(bo);
		return r;
	}
	bo->rdev = rdev;
	bo->gem_base.driver_private = NULL;
	bo->surface_reg = -1;
	INIT_LIST_HEAD(&bo->list);
	INIT_LIST_HEAD(&bo->va);
	radeon_ttm_placement_from_domain(bo, domain);
	/* Kernel allocation are uninterruptible */
	down_read(&rdev->pm.mclk_lock);
	r = ttm_bo_init(&rdev->mman.bdev, &bo->tbo, size, type,
			&bo->placement, page_align, 0, !kernel, NULL,
			acc_size, sg, &radeon_ttm_bo_destroy);
	up_read(&rdev->pm.mclk_lock);
	if (unlikely(r != 0)) {
		if (r != -ERESTARTSYS) {
			if (domain == RADEON_GEM_DOMAIN_VRAM) {
				domain |= RADEON_GEM_DOMAIN_GTT;
				goto retry;
			}
			dev_err(rdev->dev,
				"object_init failed for (%lu, 0x%08X)\n",
				size, domain);
		}
		return r;
	}
	*bo_ptr = bo;

	trace_radeon_bo_create(bo);

	return 0;
}

int radeon_bo_kmap(struct radeon_bo *bo, void **ptr)
{
	bool is_iomem;
	int r;

	if (bo->kptr) {
		if (ptr) {
			*ptr = bo->kptr;
		}
		return 0;
	}
	r = ttm_bo_kmap(&bo->tbo, 0, bo->tbo.num_pages, &bo->kmap);
	if (r) {
		return r;
	}
	bo->kptr = ttm_kmap_obj_virtual(&bo->kmap, &is_iomem);
	if (ptr) {
		*ptr = bo->kptr;
	}
	radeon_bo_check_tiling(bo, 0, 0);
	return 0;
}

void radeon_bo_kunmap(struct radeon_bo *bo)
{
	if (bo->kptr == NULL)
		return;
	bo->kptr = NULL;
	radeon_bo_check_tiling(bo, 0, 0);
	ttm_bo_kunmap(&bo->kmap);
}

void radeon_bo_unref(struct radeon_bo **bo)
{
	struct ttm_buffer_object *tbo;
	struct radeon_device *rdev;

	if ((*bo) == NULL)
		return;
	rdev = (*bo)->rdev;
	tbo = &((*bo)->tbo);
	down_read(&rdev->pm.mclk_lock);
	ttm_bo_unref(&tbo);
	up_read(&rdev->pm.mclk_lock);
	if (tbo == NULL)
		*bo = NULL;
}

int radeon_bo_pin_restricted(struct radeon_bo *bo, u32 domain, u64 max_offset,
			     u64 *gpu_addr)
{
	int r, i;

	if (bo->pin_count) {
		bo->pin_count++;
		if (gpu_addr)
			*gpu_addr = radeon_bo_gpu_offset(bo);

		if (max_offset != 0) {
			u64 domain_start;

			if (domain == RADEON_GEM_DOMAIN_VRAM)
				domain_start = bo->rdev->mc.vram_start;
			else
				domain_start = bo->rdev->mc.gtt_start;
			WARN_ON_ONCE(max_offset <
				     (radeon_bo_gpu_offset(bo) - domain_start));
		}

		return 0;
	}
	radeon_ttm_placement_from_domain(bo, domain);
	if (domain == RADEON_GEM_DOMAIN_VRAM) {
		/* force to pin into visible video ram */
		bo->placement.lpfn = bo->rdev->mc.visible_vram_size >> PAGE_SHIFT;
	}
	if (max_offset) {
		u64 lpfn = max_offset >> PAGE_SHIFT;

		if (!bo->placement.lpfn)
			bo->placement.lpfn = bo->rdev->mc.gtt_size >> PAGE_SHIFT;

		if (lpfn < bo->placement.lpfn)
			bo->placement.lpfn = lpfn;
	}
	for (i = 0; i < bo->placement.num_placement; i++)
		bo->placements[i] |= TTM_PL_FLAG_NO_EVICT;
	r = ttm_bo_validate(&bo->tbo, &bo->placement, false, false, false);
	if (likely(r == 0)) {
		bo->pin_count = 1;
		if (gpu_addr != NULL)
			*gpu_addr = radeon_bo_gpu_offset(bo);
	}
	if (unlikely(r != 0))
		dev_err(bo->rdev->dev, "%p pin failed\n", bo);
	return r;
}

int radeon_bo_pin(struct radeon_bo *bo, u32 domain, u64 *gpu_addr)
{
	return radeon_bo_pin_restricted(bo, domain, 0, gpu_addr);
}

int radeon_bo_unpin(struct radeon_bo *bo)
{
	int r, i;

	if (!bo->pin_count) {
		dev_warn(bo->rdev->dev, "%p unpin not necessary\n", bo);
		return 0;
	}
	bo->pin_count--;
	if (bo->pin_count)
		return 0;
	for (i = 0; i < bo->placement.num_placement; i++)
		bo->placements[i] &= ~TTM_PL_FLAG_NO_EVICT;
	r = ttm_bo_validate(&bo->tbo, &bo->placement, false, false, false);
	if (unlikely(r != 0))
		dev_err(bo->rdev->dev, "%p validate failed for unpin\n", bo);
	return r;
}

int radeon_bo_evict_vram(struct radeon_device *rdev)
{
	/* late 2.6.33 fix IGP hibernate - we need pm ops to do this correct */
	if (0 && (rdev->flags & RADEON_IS_IGP)) {
		if (rdev->mc.igp_sideport_enabled == false)
			/* Useless to evict on IGP chips */
			return 0;
	}
	return ttm_bo_evict_mm(&rdev->mman.bdev, TTM_PL_VRAM);
}

void radeon_bo_force_delete(struct radeon_device *rdev)
{
	struct radeon_bo *bo, *n;

	if (list_empty(&rdev->gem.objects)) {
		return;
	}
	dev_err(rdev->dev, "Userspace still has active objects !\n");
	list_for_each_entry_safe(bo, n, &rdev->gem.objects, list) {
		mutex_lock(&rdev->ddev->struct_mutex);
		dev_err(rdev->dev, "%p %p %lu %lu force free\n",
			&bo->gem_base, bo, (unsigned long)bo->gem_base.size,
			*((unsigned long *)&bo->gem_base.refcount));
		mutex_lock(&bo->rdev->gem.mutex);
		list_del_init(&bo->list);
		mutex_unlock(&bo->rdev->gem.mutex);
		/* this should unref the ttm bo */
		drm_gem_object_unreference(&bo->gem_base);
		mutex_unlock(&rdev->ddev->struct_mutex);
	}
}

int radeon_bo_init(struct radeon_device *rdev)
{
	/* Add an MTRR for the VRAM */
	rdev->mc.vram_mtrr = mtrr_add(rdev->mc.aper_base, rdev->mc.aper_size,
			MTRR_TYPE_WRCOMB, 1);
	DRM_INFO("Detected VRAM RAM=%lluM, BAR=%lluM\n",
		rdev->mc.mc_vram_size >> 20,
		(unsigned long long)rdev->mc.aper_size >> 20);
	DRM_INFO("RAM width %dbits %cDR\n",
			rdev->mc.vram_width, rdev->mc.vram_is_ddr ? 'D' : 'S');
	return radeon_ttm_init(rdev);
}

void radeon_bo_fini(struct radeon_device *rdev)
{
	radeon_ttm_fini(rdev);
}

void radeon_bo_list_add_object(struct radeon_bo_list *lobj,
				struct list_head *head)
{
	if (lobj->wdomain) {
		list_add(&lobj->tv.head, head);
	} else {
		list_add_tail(&lobj->tv.head, head);
	}
}

int radeon_bo_list_validate(struct list_head *head)
{
	struct radeon_bo_list *lobj;
	struct radeon_bo *bo;
	u32 domain;
	int r;

	r = ttm_eu_reserve_buffers(head);
	if (unlikely(r != 0)) {
		return r;
	}
	list_for_each_entry(lobj, head, tv.head) {
		bo = lobj->bo;
		if (!bo->pin_count) {
			domain = lobj->wdomain ? lobj->wdomain : lobj->rdomain;
			
		retry:
			radeon_ttm_placement_from_domain(bo, domain);
			r = ttm_bo_validate(&bo->tbo, &bo->placement,
						true, false, false);
			if (unlikely(r)) {
				if (r != -ERESTARTSYS && domain == RADEON_GEM_DOMAIN_VRAM) {
					domain |= RADEON_GEM_DOMAIN_GTT;
					goto retry;
				}
				return r;
			}
		}
		lobj->gpu_offset = radeon_bo_gpu_offset(bo);
		lobj->tiling_flags = bo->tiling_flags;
	}
	return 0;
}

int radeon_bo_fbdev_mmap(struct radeon_bo *bo,
			     struct vm_area_struct *vma)
{
	return ttm_fbdev_mmap(vma, &bo->tbo);
}

int radeon_bo_get_surface_reg(struct radeon_bo *bo)
{
	struct radeon_device *rdev = bo->rdev;
	struct radeon_surface_reg *reg;
	struct radeon_bo *old_object;
	int steal;
	int i;

	BUG_ON(!atomic_read(&bo->tbo.reserved));

	if (!bo->tiling_flags)
		return 0;

	if (bo->surface_reg >= 0) {
		reg = &rdev->surface_regs[bo->surface_reg];
		i = bo->surface_reg;
		goto out;
	}

	steal = -1;
	for (i = 0; i < RADEON_GEM_MAX_SURFACES; i++) {

		reg = &rdev->surface_regs[i];
		if (!reg->bo)
			break;

		old_object = reg->bo;
		if (old_object->pin_count == 0)
			steal = i;
	}

	/* if we are all out */
	if (i == RADEON_GEM_MAX_SURFACES) {
		if (steal == -1)
			return -ENOMEM;
		/* find someone with a surface reg and nuke their BO */
		reg = &rdev->surface_regs[steal];
		old_object = reg->bo;
		/* blow away the mapping */
		DRM_DEBUG("stealing surface reg %d from %p\n", steal, old_object);
		ttm_bo_unmap_virtual(&old_object->tbo);
		old_object->surface_reg = -1;
		i = steal;
	}

	bo->surface_reg = i;
	reg->bo = bo;

out:
	radeon_set_surface_reg(rdev, i, bo->tiling_flags, bo->pitch,
			       bo->tbo.mem.start << PAGE_SHIFT,
			       bo->tbo.num_pages << PAGE_SHIFT);
	return 0;
}

static void radeon_bo_clear_surface_reg(struct radeon_bo *bo)
{
	struct radeon_device *rdev = bo->rdev;
	struct radeon_surface_reg *reg;

	if (bo->surface_reg == -1)
		return;

	reg = &rdev->surface_regs[bo->surface_reg];
	radeon_clear_surface_reg(rdev, bo->surface_reg);

	reg->bo = NULL;
	bo->surface_reg = -1;
}

int radeon_bo_set_tiling_flags(struct radeon_bo *bo,
				uint32_t tiling_flags, uint32_t pitch)
{
	struct radeon_device *rdev = bo->rdev;
	int r;

	if (rdev->family >= CHIP_CEDAR) {
		unsigned bankw, bankh, mtaspect, tilesplit, stilesplit;

		bankw = (tiling_flags >> RADEON_TILING_EG_BANKW_SHIFT) & RADEON_TILING_EG_BANKW_MASK;
		bankh = (tiling_flags >> RADEON_TILING_EG_BANKH_SHIFT) & RADEON_TILING_EG_BANKH_MASK;
		mtaspect = (tiling_flags >> RADEON_TILING_EG_MACRO_TILE_ASPECT_SHIFT) & RADEON_TILING_EG_MACRO_TILE_ASPECT_MASK;
		tilesplit = (tiling_flags >> RADEON_TILING_EG_TILE_SPLIT_SHIFT) & RADEON_TILING_EG_TILE_SPLIT_MASK;
		stilesplit = (tiling_flags >> RADEON_TILING_EG_STENCIL_TILE_SPLIT_SHIFT) & RADEON_TILING_EG_STENCIL_TILE_SPLIT_MASK;
		switch (bankw) {
		case 0:
		case 1:
		case 2:
		case 4:
		case 8:
			break;
		default:
			return -EINVAL;
		}
		switch (bankh) {
		case 0:
		case 1:
		case 2:
		case 4:
		case 8:
			break;
		default:
			return -EINVAL;
		}
		switch (mtaspect) {
		case 0:
		case 1:
		case 2:
		case 4:
		case 8:
			break;
		default:
			return -EINVAL;
		}
		if (tilesplit > 6) {
			return -EINVAL;
		}
		if (stilesplit > 6) {
			return -EINVAL;
		}
	}
	r = radeon_bo_reserve(bo, false);
	if (unlikely(r != 0))
		return r;
	bo->tiling_flags = tiling_flags;
	bo->pitch = pitch;
	radeon_bo_unreserve(bo);
	return 0;
}

void radeon_bo_get_tiling_flags(struct radeon_bo *bo,
				uint32_t *tiling_flags,
				uint32_t *pitch)
{
	BUG_ON(!atomic_read(&bo->tbo.reserved));
	if (tiling_flags)
		*tiling_flags = bo->tiling_flags;
	if (pitch)
		*pitch = bo->pitch;
}

int radeon_bo_check_tiling(struct radeon_bo *bo, bool has_moved,
				bool force_drop)
{
	BUG_ON(!atomic_read(&bo->tbo.reserved));

	if (!(bo->tiling_flags & RADEON_TILING_SURFACE))
		return 0;

	if (force_drop) {
		radeon_bo_clear_surface_reg(bo);
		return 0;
	}

	if (bo->tbo.mem.mem_type != TTM_PL_VRAM) {
		if (!has_moved)
			return 0;

		if (bo->surface_reg >= 0)
			radeon_bo_clear_surface_reg(bo);
		return 0;
	}

	if ((bo->surface_reg >= 0) && !has_moved)
		return 0;

	return radeon_bo_get_surface_reg(bo);
}

void radeon_bo_move_notify(struct ttm_buffer_object *bo,
			   struct ttm_mem_reg *mem)
{
	struct radeon_bo *rbo;
	if (!radeon_ttm_bo_is_radeon_bo(bo))
		return;
	rbo = container_of(bo, struct radeon_bo, tbo);
	radeon_bo_check_tiling(rbo, 0, 1);
	radeon_vm_bo_invalidate(rbo->rdev, rbo);
}

int radeon_bo_fault_reserve_notify(struct ttm_buffer_object *bo)
{
	struct radeon_device *rdev;
	struct radeon_bo *rbo;
	unsigned long offset, size;
	int r;

	if (!radeon_ttm_bo_is_radeon_bo(bo))
		return 0;
	rbo = container_of(bo, struct radeon_bo, tbo);
	radeon_bo_check_tiling(rbo, 0, 0);
	rdev = rbo->rdev;
	if (bo->mem.mem_type == TTM_PL_VRAM) {
		size = bo->mem.num_pages << PAGE_SHIFT;
		offset = bo->mem.start << PAGE_SHIFT;
		if ((offset + size) > rdev->mc.visible_vram_size) {
			/* hurrah the memory is not visible ! */
			radeon_ttm_placement_from_domain(rbo, RADEON_GEM_DOMAIN_VRAM);
			rbo->placement.lpfn = rdev->mc.visible_vram_size >> PAGE_SHIFT;
			r = ttm_bo_validate(bo, &rbo->placement, false, true, false);
			if (unlikely(r != 0))
				return r;
			offset = bo->mem.start << PAGE_SHIFT;
			/* this should not happen */
			if ((offset + size) > rdev->mc.visible_vram_size)
				return -EINVAL;
		}
	}
	return 0;
}

int radeon_bo_wait(struct radeon_bo *bo, u32 *mem_type, bool no_wait)
{
	int r;

	r = ttm_bo_reserve(&bo->tbo, true, no_wait, false, 0);
	if (unlikely(r != 0))
		return r;
	spin_lock(&bo->tbo.bdev->fence_lock);
	if (mem_type)
		*mem_type = bo->tbo.mem.mem_type;
	if (bo->tbo.sync_obj)
		r = ttm_bo_wait(&bo->tbo, true, true, no_wait);
	spin_unlock(&bo->tbo.bdev->fence_lock);
	ttm_bo_unreserve(&bo->tbo);
	return r;
}


/**
 * radeon_bo_reserve - reserve bo
 * @bo:		bo structure
 * @no_intr:	don't return -ERESTARTSYS on pending signal
 *
 * Returns:
 * -ERESTARTSYS: A wait for the buffer to become unreserved was interrupted by
 * a signal. Release all buffer reservations and return to user-space.
 */
int radeon_bo_reserve(struct radeon_bo *bo, bool no_intr)
{
	int r;

	r = ttm_bo_reserve(&bo->tbo, !no_intr, false, false, 0);
	if (unlikely(r != 0)) {
		if (r != -ERESTARTSYS)
			dev_err(bo->rdev->dev, "%p reserve failed\n", bo);
		return r;
	}
	return 0;
}<|MERGE_RESOLUTION|>--- conflicted
+++ resolved
@@ -52,11 +52,7 @@
 
 	list_for_each_entry_safe(bo_va, tmp, &bo->va, bo_list) {
 		/* remove from all vm address space */
-<<<<<<< HEAD
-		radeon_vm_bo_rmv(bo->rdev, bo_va->vm, bo);
-=======
 		radeon_vm_bo_rmv(bo->rdev, bo_va);
->>>>>>> 4a8e43fe
 	}
 }
 
