#include <linux/kernel.h>
#include <linux/export.h>
#include <linux/of.h>
#include <linux/of_address.h>
#include <linux/of_device.h>
#include <linux/of_pci.h>
#include <linux/slab.h>
#include <asm-generic/pci-bridge.h>

static inline int __of_pci_pci_compare(struct device_node *node,
				       unsigned int data)
{
	int devfn;

	devfn = of_pci_get_devfn(node);
	if (devfn < 0)
		return 0;

	return devfn == data;
}

struct device_node *of_pci_find_child_device(struct device_node *parent,
					     unsigned int devfn)
{
	struct device_node *node, *node2;

	for_each_child_of_node(parent, node) {
		if (__of_pci_pci_compare(node, devfn))
			return node;
		/*
		 * Some OFs create a parent node "multifunc-device" as
		 * a fake root for all functions of a multi-function
		 * device we go down them as well.
		 */
		if (!strcmp(node->name, "multifunc-device")) {
			for_each_child_of_node(node, node2) {
				if (__of_pci_pci_compare(node2, devfn)) {
					of_node_put(node);
					return node2;
				}
			}
		}
	}
	return NULL;
}
EXPORT_SYMBOL_GPL(of_pci_find_child_device);

/**
 * of_pci_get_devfn() - Get device and function numbers for a device node
 * @np: device node
 *
 * Parses a standard 5-cell PCI resource and returns an 8-bit value that can
 * be passed to the PCI_SLOT() and PCI_FUNC() macros to extract the device
 * and function numbers respectively. On error a negative error code is
 * returned.
 */
int of_pci_get_devfn(struct device_node *np)
{
	unsigned int size;
	const __be32 *reg;

	reg = of_get_property(np, "reg", &size);

	if (!reg || size < 5 * sizeof(__be32))
		return -EINVAL;

	return (be32_to_cpup(reg) >> 8) & 0xff;
}
EXPORT_SYMBOL_GPL(of_pci_get_devfn);

/**
 * of_pci_parse_bus_range() - parse the bus-range property of a PCI device
 * @node: device node
 * @res: address to a struct resource to return the bus-range
 *
 * Returns 0 on success or a negative error-code on failure.
 */
int of_pci_parse_bus_range(struct device_node *node, struct resource *res)
{
	const __be32 *values;
	int len;

	values = of_get_property(node, "bus-range", &len);
	if (!values || len < sizeof(*values) * 2)
		return -EINVAL;

	res->name = node->name;
	res->start = be32_to_cpup(values++);
	res->end = be32_to_cpup(values);
	res->flags = IORESOURCE_BUS;

	return 0;
}
EXPORT_SYMBOL_GPL(of_pci_parse_bus_range);

/**
 * This function will try to obtain the host bridge domain number by
 * finding a property called "linux,pci-domain" of the given device node.
 *
 * @node: device tree node with the domain information
 *
 * Returns the associated domain number from DT in the range [0-0xffff], or
 * a negative value if the required property is not found.
 */
int of_get_pci_domain_nr(struct device_node *node)
{
	const __be32 *value;
	int len;
	u16 domain;

	value = of_get_property(node, "linux,pci-domain", &len);
	if (!value || len < sizeof(*value))
		return -EINVAL;

	domain = (u16)be32_to_cpup(value);

	return domain;
}
EXPORT_SYMBOL_GPL(of_get_pci_domain_nr);

<<<<<<< HEAD
/**
 * of_pci_check_probe_only - Setup probe only mode if linux,pci-probe-only
 *                           is present and valid
 */
void of_pci_check_probe_only(void)
{
	u32 val;
	int ret;

	ret = of_property_read_u32(of_chosen, "linux,pci-probe-only", &val);
	if (ret) {
		if (ret == -ENODATA || ret == -EOVERFLOW)
			pr_warn("linux,pci-probe-only without valid value, ignoring\n");
		return;
	}

	if (val)
		pci_add_flags(PCI_PROBE_ONLY);
	else
		pci_clear_flags(PCI_PROBE_ONLY);

	pr_info("PCI: PROBE_ONLY %sabled\n", val ? "en" : "dis");
}
EXPORT_SYMBOL_GPL(of_pci_check_probe_only);

/**
 * of_pci_dma_configure - Setup DMA configuration
 * @dev: ptr to pci_dev struct of the PCI device
 *
 * Function to update PCI devices's DMA configuration using the same
 * info from the OF node of host bridge's parent (if any).
 */
void of_pci_dma_configure(struct pci_dev *pci_dev)
{
	struct device *dev = &pci_dev->dev;
	struct device *bridge = pci_get_host_bridge_device(pci_dev);

	if (!bridge->parent)
		return;

	of_dma_configure(dev, bridge->parent->of_node);
	pci_put_host_bridge_device(bridge);
}
EXPORT_SYMBOL_GPL(of_pci_dma_configure);

=======
>>>>>>> f57ab32a
#if defined(CONFIG_OF_ADDRESS)
/**
 * of_pci_get_host_bridge_resources - Parse PCI host bridge resources from DT
 * @dev: device node of the host bridge having the range property
 * @busno: bus number associated with the bridge root bus
 * @bus_max: maximum number of buses for this bridge
 * @resources: list where the range of resources will be added after DT parsing
 * @io_base: pointer to a variable that will contain on return the physical
 * address for the start of the I/O range. Can be NULL if the caller doesn't
 * expect IO ranges to be present in the device tree.
 *
 * It is the caller's job to free the @resources list.
 *
 * This function will parse the "ranges" property of a PCI host bridge device
 * node and setup the resource mapping based on its content. It is expected
 * that the property conforms with the Power ePAPR document.
 *
 * It returns zero if the range parsing has been successful or a standard error
 * value if it failed.
 */
int of_pci_get_host_bridge_resources(struct device_node *dev,
			unsigned char busno, unsigned char bus_max,
			struct list_head *resources, resource_size_t *io_base)
{
	struct resource_entry *window;
	struct resource *res;
	struct resource *bus_range;
	struct of_pci_range range;
	struct of_pci_range_parser parser;
	char range_type[4];
	int err;

	if (io_base)
		*io_base = (resource_size_t)OF_BAD_ADDR;

	bus_range = kzalloc(sizeof(*bus_range), GFP_KERNEL);
	if (!bus_range)
		return -ENOMEM;

	pr_info("PCI host bridge %s ranges:\n", dev->full_name);

	err = of_pci_parse_bus_range(dev, bus_range);
	if (err) {
		bus_range->start = busno;
		bus_range->end = bus_max;
		bus_range->flags = IORESOURCE_BUS;
		pr_info("  No bus range found for %s, using %pR\n",
			dev->full_name, bus_range);
	} else {
		if (bus_range->end > bus_range->start + bus_max)
			bus_range->end = bus_range->start + bus_max;
	}
	pci_add_resource(resources, bus_range);

	/* Check for ranges property */
	err = of_pci_range_parser_init(&parser, dev);
	if (err)
		goto parse_failed;

	pr_debug("Parsing ranges property...\n");
	for_each_of_pci_range(&parser, &range) {
		/* Read next ranges element */
		if ((range.flags & IORESOURCE_TYPE_BITS) == IORESOURCE_IO)
			snprintf(range_type, 4, " IO");
		else if ((range.flags & IORESOURCE_TYPE_BITS) == IORESOURCE_MEM)
			snprintf(range_type, 4, "MEM");
		else
			snprintf(range_type, 4, "err");
		pr_info("  %s %#010llx..%#010llx -> %#010llx\n", range_type,
			range.cpu_addr, range.cpu_addr + range.size - 1,
			range.pci_addr);

		/*
		 * If we failed translation or got a zero-sized region
		 * then skip this range
		 */
		if (range.cpu_addr == OF_BAD_ADDR || range.size == 0)
			continue;

		res = kzalloc(sizeof(struct resource), GFP_KERNEL);
		if (!res) {
			err = -ENOMEM;
			goto parse_failed;
		}

		err = of_pci_range_to_resource(&range, dev, res);
		if (err) {
			kfree(res);
			continue;
		}

		if (resource_type(res) == IORESOURCE_IO) {
			if (!io_base) {
				pr_err("I/O range found for %s. Please provide an io_base pointer to save CPU base address\n",
					dev->full_name);
				err = -EINVAL;
				goto conversion_failed;
			}
			if (*io_base != (resource_size_t)OF_BAD_ADDR)
				pr_warn("More than one I/O resource converted for %s. CPU base address for old range lost!\n",
					dev->full_name);
			*io_base = range.cpu_addr;
		}

		pci_add_resource_offset(resources, res,	res->start - range.pci_addr);
	}

	return 0;

conversion_failed:
	kfree(res);
parse_failed:
	resource_list_for_each_entry(window, resources)
		kfree(window->res);
	pci_free_resource_list(resources);
	return err;
}
EXPORT_SYMBOL_GPL(of_pci_get_host_bridge_resources);
#endif /* CONFIG_OF_ADDRESS */

#ifdef CONFIG_PCI_MSI

static LIST_HEAD(of_pci_msi_chip_list);
static DEFINE_MUTEX(of_pci_msi_chip_mutex);

int of_pci_msi_chip_add(struct msi_controller *chip)
{
	if (!of_property_read_bool(chip->of_node, "msi-controller"))
		return -EINVAL;

	mutex_lock(&of_pci_msi_chip_mutex);
	list_add(&chip->list, &of_pci_msi_chip_list);
	mutex_unlock(&of_pci_msi_chip_mutex);

	return 0;
}
EXPORT_SYMBOL_GPL(of_pci_msi_chip_add);

void of_pci_msi_chip_remove(struct msi_controller *chip)
{
	mutex_lock(&of_pci_msi_chip_mutex);
	list_del(&chip->list);
	mutex_unlock(&of_pci_msi_chip_mutex);
}
EXPORT_SYMBOL_GPL(of_pci_msi_chip_remove);

struct msi_controller *of_pci_find_msi_chip_by_node(struct device_node *of_node)
{
	struct msi_controller *c;

	mutex_lock(&of_pci_msi_chip_mutex);
	list_for_each_entry(c, &of_pci_msi_chip_list, list) {
		if (c->of_node == of_node) {
			mutex_unlock(&of_pci_msi_chip_mutex);
			return c;
		}
	}
	mutex_unlock(&of_pci_msi_chip_mutex);

	return NULL;
}
EXPORT_SYMBOL_GPL(of_pci_find_msi_chip_by_node);

#endif /* CONFIG_PCI_MSI */<|MERGE_RESOLUTION|>--- conflicted
+++ resolved
@@ -118,7 +118,6 @@
 }
 EXPORT_SYMBOL_GPL(of_get_pci_domain_nr);
 
-<<<<<<< HEAD
 /**
  * of_pci_check_probe_only - Setup probe only mode if linux,pci-probe-only
  *                           is present and valid
@@ -144,28 +143,6 @@
 }
 EXPORT_SYMBOL_GPL(of_pci_check_probe_only);
 
-/**
- * of_pci_dma_configure - Setup DMA configuration
- * @dev: ptr to pci_dev struct of the PCI device
- *
- * Function to update PCI devices's DMA configuration using the same
- * info from the OF node of host bridge's parent (if any).
- */
-void of_pci_dma_configure(struct pci_dev *pci_dev)
-{
-	struct device *dev = &pci_dev->dev;
-	struct device *bridge = pci_get_host_bridge_device(pci_dev);
-
-	if (!bridge->parent)
-		return;
-
-	of_dma_configure(dev, bridge->parent->of_node);
-	pci_put_host_bridge_device(bridge);
-}
-EXPORT_SYMBOL_GPL(of_pci_dma_configure);
-
-=======
->>>>>>> f57ab32a
 #if defined(CONFIG_OF_ADDRESS)
 /**
  * of_pci_get_host_bridge_resources - Parse PCI host bridge resources from DT
